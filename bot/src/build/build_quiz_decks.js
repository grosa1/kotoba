--- conflicted
+++ resolved
@@ -156,12 +156,8 @@
 async function build() {
   console.log('Building quiz data');
 
-<<<<<<< HEAD
-  fs.mkdirSync(path.join(__dirname, '..', '..', 'generated', 'quiz', 'decks'), { recursive: true });
-=======
   const decksOutputPath = path.join(__dirname, '..', '..', 'generated', 'quiz', 'decks');
   await fs.mkdir(decksOutputPath, { recursive: true });
->>>>>>> fcae805a
 
   let deckDataForDeckName = {};
 
